"""Helpers for configuring logging and tracking log file paths."""

from __future__ import annotations

import logging


# Internal list of log file paths used when configuring logging.
_logger_paths: list[str] | None = None


def get_logger_paths() -> list[str]:
    """Return a copy of the log file paths registered so far."""
    return list(_logger_paths or [])


def _apply_library_filters() -> None:
    """Set log levels for noisy third-party libraries.

    Default filters target common verbose dependencies but can be adjusted via
    the ``LOG_QUIET_LIBRARIES`` environment variable which accepts comma
    separated ``logger=LEVEL`` pairs. Example: ``urllib3=WARNING,foo=ERROR``.
    """
    from ai_trading.config import management as config

    # ``charset_normalizer`` is particularly noisy at DEBUG level when used by
    # ``requests``. Elevate it to WARNING by default so debug logs from that
    # dependency do not clutter our output. Additional filters may be provided
    # via ``LOG_QUIET_LIBRARIES``.
    filters: dict[str, int] = {
        "charset_normalizer": logging.WARNING,
        # Peewee SQL debug statements are too verbose for production; keep at WARNING.
        "peewee": logging.WARNING,
    }
    raw = config.get_env("LOG_QUIET_LIBRARIES", "")
<<<<<<< HEAD
    if isinstance(raw, tuple):
        items = raw
    else:
        items = tuple(part.strip() for part in str(raw).split(",") if part.strip())
    for item in items:
=======
    if isinstance(raw, (tuple, list)):
        items = raw
    else:
        items = tuple(part.strip() for part in str(raw).split(","))
    for item in items:
        if not item:
            continue
>>>>>>> 33417f0b
        name, _, level = item.partition("=")
        if name.strip() and level.strip():
            filters[name.strip()] = getattr(logging, level.strip().upper(), logging.INFO)
    from ai_trading.utils.logging import SuppressBelowLevelFilter

    for name, level in filters.items():
        logger = logging.getLogger(name)
        logger.setLevel(logging.DEBUG)
        logger.addFilter(SuppressBelowLevelFilter(level))


def setup_logging(debug: bool = False, log_file: str | None = None) -> logging.Logger:
    """Configure logging and track any file handlers created.

    The ``debug`` flag is kept for compatibility but the effective log level is
    now driven by configuration or the ``LOG_LEVEL`` environment variable.
    Paths are tracked in ``_logger_paths`` which can be retrieved via
    :func:`get_logger_paths`.
    """
    from . import setup_logging as _setup_logging

    global _logger_paths
    if _logger_paths is None:
        _logger_paths = []

    if log_file and log_file not in _logger_paths:
        _logger_paths.append(log_file)

    # ``debug`` is intentionally ignored; callers should set ``LOG_LEVEL``.
    logger = _setup_logging(log_file=log_file)
    _apply_library_filters()
    return logger<|MERGE_RESOLUTION|>--- conflicted
+++ resolved
@@ -33,13 +33,6 @@
         "peewee": logging.WARNING,
     }
     raw = config.get_env("LOG_QUIET_LIBRARIES", "")
-<<<<<<< HEAD
-    if isinstance(raw, tuple):
-        items = raw
-    else:
-        items = tuple(part.strip() for part in str(raw).split(",") if part.strip())
-    for item in items:
-=======
     if isinstance(raw, (tuple, list)):
         items = raw
     else:
@@ -47,7 +40,6 @@
     for item in items:
         if not item:
             continue
->>>>>>> 33417f0b
         name, _, level = item.partition("=")
         if name.strip() and level.strip():
             filters[name.strip()] = getattr(logging, level.strip().upper(), logging.INFO)
