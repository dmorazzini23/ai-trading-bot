--- conflicted
+++ resolved
@@ -24,7 +24,6 @@
         if "close" not in df.columns:
             logger.error("Missing 'close' column for MACD calculation")
             return df
-<<<<<<< HEAD
         close_series = df["close"]
         close_numeric = pd.to_numeric(close_series, errors="coerce")
         valid_count = int(close_numeric.notna().sum())
@@ -34,12 +33,7 @@
             )
             return df
         close = tuple(close_numeric)
-=======
-        close_numeric = pd.to_numeric(df["close"], errors="coerce")
-        if close_numeric.count() == 0:
-            logger.debug("Skipping MACD computation: close column has no numeric values")
-            return df
->>>>>>> 310f3926
+
 
         valid_close = close_numeric.dropna()
         valid_index = valid_close.index
