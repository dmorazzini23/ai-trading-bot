--- conflicted
+++ resolved
@@ -480,13 +480,8 @@
                 if int(local.split(":")[1], 16) == port:
                     return _pid_from_inode(inode)
     except COMMON_EXC as e:
-<<<<<<< HEAD
-        get_logger(__name__).error("get_pid_on_port failed", exc_info=e)
-=======
         logger.error("get_pid_on_port failed", exc_info=e)
->>>>>>> 4d3dc3c9
         return None
-    return None
 
 
 def get_rolling_atr(symbol: str, window: int = 14) -> float:
