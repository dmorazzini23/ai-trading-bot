--- conflicted
+++ resolved
@@ -19,14 +19,11 @@
 from ai_trading.config import get_settings
 from ai_trading.exc import COMMON_EXC
 from ai_trading.settings import get_verbose_logging
-<<<<<<< HEAD
 from .locks import portfolio_lock
-=======
 from .safe_subprocess import (
     SUBPROCESS_TIMEOUT_DEFAULT,
     safe_subprocess_run,
 )
->>>>>>> db1720fd
 
 if TYPE_CHECKING:  # pragma: no cover - typing only
     import pandas as pd  # pylint: disable=unused-import
