--- conflicted
+++ resolved
@@ -96,14 +96,10 @@
     )
     min_health_rows: int = Field(120, alias='MIN_HEALTH_ROWS')
     api_host: str = Field('0.0.0.0', alias='API_HOST')
-<<<<<<< HEAD
-    api_port: int = Field(9001, alias='API_PORT')
-=======
     api_port: int = Field(
         9001,
         validation_alias=AliasChoices('API_PORT', 'AI_TRADING_API_PORT'),
     )
->>>>>>> acf930a6
     # Support AUTO sizing mode from either MAX_POSITION_MODE or AI_TRADING_MAX_POSITION_MODE
     max_position_mode: str = Field(
         'STATIC',
