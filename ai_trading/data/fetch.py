--- conflicted
+++ resolved
@@ -1025,11 +1025,7 @@
                 df[col] = pd.to_numeric(df[col], errors="coerce")
         df = df.dropna(subset=["open", "high", "low", "close"])
         df.set_index("timestamp", inplace=True, drop=False)
-<<<<<<< HEAD
         _IEX_EMPTY_COUNTS.pop((symbol, _interval), None)
-=======
-        df = _flatten_and_normalize_ohlcv(df, symbol)
->>>>>>> 99d5dff0
         log_fetch_attempt("alpaca", status=status, **log_extra)
         _incr("data.fetch.success", value=1.0, tags=_tags())
         return df
