--- conflicted
+++ resolved
@@ -35,15 +35,11 @@
 
 
 def _build_fetcher() -> Any:
-<<<<<<< HEAD
-    enable = bool(config.get_env("ENABLE_FINNHUB", "1", cast=bool))
-=======
     raw_enable = config.get_env("ENABLE_FINNHUB", "1")
     if isinstance(raw_enable, str):
         enable = raw_enable.strip().lower() not in {"0", "false", "off", "no"}
     else:
         enable = bool(raw_enable)
->>>>>>> 33417f0b
     if not enable:
         if "finnhub" not in _SENT_DEPS_LOGGED:
             log_finnhub_disabled("GLOBAL")
