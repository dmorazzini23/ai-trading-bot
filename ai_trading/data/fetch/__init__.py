--- conflicted
+++ resolved
@@ -2960,16 +2960,13 @@
             df = finnhub_df
             used_backup = True
         elif not enable_finnhub:
-<<<<<<< HEAD
+            finnhub_disabled_requested = True
             warn_finnhub_disabled_no_data(
                 symbol,
                 timeframe="1Min",
                 start=start_dt,
                 end=end_dt,
             )
-=======
-            finnhub_disabled_requested = True
->>>>>>> 3991e30a
         else:
             log_finnhub_disabled(symbol)
     if df is None or getattr(df, "empty", True):
@@ -3018,7 +3015,12 @@
     except (ValueError, TypeError, KeyError, AttributeError):
         pass
     if finnhub_disabled_requested and (df is None or getattr(df, "empty", True)):
-        warn_finnhub_disabled_no_data(symbol)
+        warn_finnhub_disabled_no_data(
+            symbol,
+            timeframe="1Min",
+            start=start_dt,
+            end=end_dt,
+        )
     original_df = df
     if original_df is None:
         raise EmptyBarsError(f"empty_bars: symbol={symbol}, timeframe=1Min")
