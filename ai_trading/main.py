--- conflicted
+++ resolved
@@ -632,15 +632,6 @@
                 logger.info("HEALTH_TICK", extra={"iteration": count, "interval": interval})
                 last_health = now_mono
             try:
-<<<<<<< HEAD
-            # Resolve mode directly from env to honor MAX_POSITION_MODE without relying on Settings
-            _mode_env = os.getenv("MAX_POSITION_MODE") or os.getenv("AI_TRADING_MAX_POSITION_MODE")
-            mode_now = str(
-                _mode_env
-                if _mode_env is not None
-                else getattr(S, "max_position_mode", getattr(config, "max_position_mode", "STATIC"))
-            ).upper()
-=======
                 # Resolve mode directly from env to honor MAX_POSITION_MODE without relying on Settings
                 _mode_env = os.getenv("MAX_POSITION_MODE") or os.getenv("AI_TRADING_MAX_POSITION_MODE")
                 mode_now = str(
@@ -648,7 +639,6 @@
                     if _mode_env is not None
                     else getattr(S, "max_position_mode", getattr(config, "max_position_mode", "STATIC"))
                 ).upper()
->>>>>>> acf930a6
                 if mode_now == "AUTO":
                     resolved_size, meta = resolve_max_position_size(config, S, force_refresh=False)
                     if float(getattr(S, "max_position_size", 0.0)) != resolved_size:
