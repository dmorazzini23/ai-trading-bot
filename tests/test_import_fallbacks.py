"""Test package vs repo-root import fallback mechanisms."""

import sys


def test_model_registry_import_fallback():
    """Test that model registry imports work with both package and fallback patterns."""
    # Remove from cache if present
    modules_to_clean = [m for m in sys.modules.keys() if "model_registry" in m]
    for mod in modules_to_clean:
        del sys.modules[mod]

    # Test successful ai_trading import
    try:
        from ai_trading.model_registry import ModelRegistry

        assert ModelRegistry is not None
    except ImportError:
        # If ai_trading import fails, test fallback would work
        # (We can't actually test the fallback because the file structure exists)
        pass


def test_bot_engine_import_fallbacks():
    """Test that bot_engine import fallbacks work correctly."""
    # Test that the import patterns are present in the code
    # Check that the file contains the expected try/except patterns
    from pathlib import Path

    source = Path("ai_trading/core/bot_engine.py").read_text()

    # Look for the expected import patterns
    expected_patterns = [
        "from ai_trading.meta_learning import optimize_signals",
        "from ai_trading.pipeline import model_pipeline",
<<<<<<< HEAD
=======
        "from pipeline import model_pipeline",
        "from ai_trading.data.fetch import",
        "from data_fetcher import",
>>>>>>> 6ac155fc
        "from ai_trading.indicators import rsi",
        "from ai_trading import portfolio",
    ]

    for pattern in expected_patterns:
        assert pattern in source, f"Expected import pattern not found: {pattern}"



def test_backtester_import_fallbacks():
    """Test that backtester.py import fallbacks are correctly implemented."""
    from pathlib import Path

    source = Path("ai_trading/strategies/backtester.py").read_text()

    # Check for expected fallback patterns
    expected_patterns = [
<<<<<<< HEAD
        "from ai_trading import config, signals",
=======
        "import ai_trading.signals as signals",
        "import signals",
        "import ai_trading.data.fetch as data_fetcher",
        "import data_fetcher",
>>>>>>> 6ac155fc
    ]

    for pattern in expected_patterns:
        assert pattern in source, f"Expected import pattern not found in backtester.py: {pattern}"


def test_profile_indicators_import_fallbacks():
    """Test that profile_indicators.py import fallbacks are correctly implemented."""
    from pathlib import Path

    source = Path("scripts/profile_indicators.py").read_text()

    # Check for expected fallback patterns
    expected_patterns = [
<<<<<<< HEAD
        "from ai_trading import indicators, signals",
=======
        "from ai_trading import signals",
        "from ai_trading import indicators",
>>>>>>> 6ac155fc
    ]

    for pattern in expected_patterns:
        assert (
            pattern in source
        ), f"Expected import pattern not found in profile_indicators.py: {pattern}"


def test_import_robustness():
    """Test that imports work even when some modules are missing."""
    # This test ensures that the fallback patterns would work
    # even if some ai_trading submodules were missing

    # Test that we can import core modules
    modules_to_test = [
        "ai_trading.core.bot_engine",
        "ai_trading.strategies.backtester",
        "ai_trading.strategies.profile_indicators",
    ]

    for module_name in modules_to_test:
        try:
            __import__(module_name)
        except ImportError as e:
            # If import fails, it should be due to missing dependencies,
            # not due to import structure issues
            assert (
                "cannot import name" not in str(e).lower()
            ), f"Import structure issue in {module_name}: {e}"


def test_data_fetcher_helpers_available():
<<<<<<< HEAD
    """Test that the data fetcher helper functions are available."""
    from ai_trading.data.fetch import (
        age_cached_minute_timestamps,
        clear_cached_minute_timestamp,
        get_cached_minute_timestamp,
        last_minute_bar_age_seconds,
        set_cached_minute_timestamp,
    )

    assert callable(get_cached_minute_timestamp)
    assert callable(set_cached_minute_timestamp)
    assert callable(clear_cached_minute_timestamp)
    assert callable(age_cached_minute_timestamps)
    assert callable(last_minute_bar_age_seconds)
=======
    """Test that the new data_fetcher helper functions are available."""
    try:
        from ai_trading.data.fetch import (
            clear_cached_minute_cache,
            get_cached_age_seconds,
            get_cached_minute_timestamp,
            set_cached_minute_timestamp,
        )

        assert callable(get_cached_minute_timestamp)
        assert callable(set_cached_minute_timestamp)
        assert callable(get_cached_age_seconds)
        assert callable(clear_cached_minute_cache)
    except ImportError:
        from ai_trading.data.fetch import (
            clear_cached_minute_cache,
            get_cached_age_seconds,
            get_cached_minute_timestamp,
            set_cached_minute_timestamp,
        )

        assert callable(get_cached_minute_timestamp)
        assert callable(set_cached_minute_timestamp)
        assert callable(get_cached_age_seconds)
        assert callable(clear_cached_minute_cache)
>>>>>>> 6ac155fc
<|MERGE_RESOLUTION|>--- conflicted
+++ resolved
@@ -33,12 +33,6 @@
     expected_patterns = [
         "from ai_trading.meta_learning import optimize_signals",
         "from ai_trading.pipeline import model_pipeline",
-<<<<<<< HEAD
-=======
-        "from pipeline import model_pipeline",
-        "from ai_trading.data.fetch import",
-        "from data_fetcher import",
->>>>>>> 6ac155fc
         "from ai_trading.indicators import rsi",
         "from ai_trading import portfolio",
     ]
@@ -56,14 +50,7 @@
 
     # Check for expected fallback patterns
     expected_patterns = [
-<<<<<<< HEAD
         "from ai_trading import config, signals",
-=======
-        "import ai_trading.signals as signals",
-        "import signals",
-        "import ai_trading.data.fetch as data_fetcher",
-        "import data_fetcher",
->>>>>>> 6ac155fc
     ]
 
     for pattern in expected_patterns:
@@ -78,12 +65,7 @@
 
     # Check for expected fallback patterns
     expected_patterns = [
-<<<<<<< HEAD
         "from ai_trading import indicators, signals",
-=======
-        "from ai_trading import signals",
-        "from ai_trading import indicators",
->>>>>>> 6ac155fc
     ]
 
     for pattern in expected_patterns:
@@ -116,7 +98,6 @@
 
 
 def test_data_fetcher_helpers_available():
-<<<<<<< HEAD
     """Test that the data fetcher helper functions are available."""
     from ai_trading.data.fetch import (
         age_cached_minute_timestamps,
@@ -130,31 +111,4 @@
     assert callable(set_cached_minute_timestamp)
     assert callable(clear_cached_minute_timestamp)
     assert callable(age_cached_minute_timestamps)
-    assert callable(last_minute_bar_age_seconds)
-=======
-    """Test that the new data_fetcher helper functions are available."""
-    try:
-        from ai_trading.data.fetch import (
-            clear_cached_minute_cache,
-            get_cached_age_seconds,
-            get_cached_minute_timestamp,
-            set_cached_minute_timestamp,
-        )
-
-        assert callable(get_cached_minute_timestamp)
-        assert callable(set_cached_minute_timestamp)
-        assert callable(get_cached_age_seconds)
-        assert callable(clear_cached_minute_cache)
-    except ImportError:
-        from ai_trading.data.fetch import (
-            clear_cached_minute_cache,
-            get_cached_age_seconds,
-            get_cached_minute_timestamp,
-            set_cached_minute_timestamp,
-        )
-
-        assert callable(get_cached_minute_timestamp)
-        assert callable(set_cached_minute_timestamp)
-        assert callable(get_cached_age_seconds)
-        assert callable(clear_cached_minute_cache)
->>>>>>> 6ac155fc
+    assert callable(last_minute_bar_age_seconds)