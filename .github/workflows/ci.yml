--- conflicted
+++ resolved
@@ -15,17 +15,10 @@
     env:
       PYTHONDONTWRITEBYTECODE: 1
       PYTHONUNBUFFERED: 1
-<<<<<<< HEAD
-      # Ensure tests never call live services
       AI_TRADING_OFFLINE_TESTS: "1"
       ALPACA_API_KEY: "test"
       ALPACA_SECRET_KEY: "test"
       # If your code looks at this to choose paper/live, force paper/offline
-=======
-      AI_TRADING_OFFLINE_TESTS: "1"
-      ALPACA_API_KEY: "test"
-      ALPACA_SECRET_KEY: "test"
->>>>>>> 1af60fc3
       ALPACA_ENV: "paper"
     steps:
       - uses: actions/checkout@v4
