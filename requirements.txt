--- conflicted
+++ resolved
@@ -37,16 +37,12 @@
 optuna==3.6.1
 # Monitor CPU load
 psutil>=5.9.8
-<<<<<<< HEAD
 # For Python 3.12 wheels use the CPU index when installing PyTorch locally
 torch==2.2.2+cpu
 torch>=2.2.2,<2.8.0   # 2.2.x+cpu wheels exist for Python 3.12
 
 
-=======
-# lightweight cross-process locks
 filelock>=3.13.1
->>>>>>> 23d6a702
 # For Python 3.12 use the CPU wheel index:
 # https://download.pytorch.org/whl/cpu
 torch==2.2.2+cpu  # CPU-only wheel for Python 3.12
