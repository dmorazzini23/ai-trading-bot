# 🧪 Testing Framework Documentation

## Overview

This comprehensive testing guide covers the complete testing framework for the AI Trading Bot, including unit tests, integration tests, performance tests, and testing best practices.

```bash
ruff check .
PYTEST_DISABLE_PLUGIN_AUTOLOAD=1 pytest -q
```

## Table of Contents

- [Testing Philosophy](#testing-philosophy)
- [Deterministic Testing](#deterministic-testing)
- [Test Structure](#test-structure)
- [Unit Testing](#unit-testing)
- [Integration Testing](#integration-testing)
- [Performance Testing](#performance-testing)
- [Mock Testing](#mock-testing)
- [Test Data Management](#test-data-management)
- [Continuous Integration](#continuous-integration)
- [Testing Best Practices](#testing-best-practices)

## Testing Philosophy

### Testing Pyramid

The AI Trading Bot follows a comprehensive testing pyramid approach:

```
    /\     E2E Tests (5%)
   /  \    - End-to-end trading workflows
  /____\   - Full system integration
 /      \  
/________\  Integration Tests (25%)
           - API integrations
           - Database operations
           - Cross-module interactions

Unit Tests (70%)
- Individual functions
- Class methods
- Business logic
- Edge cases
```

### Key Testing Principles

1. **Fast Feedback**: Unit tests run in <5 seconds
2. **Reliable**: Tests are deterministic and not flaky
3. **Maintainable**: Clear test structure and naming
4. **Comprehensive**: High test coverage (>80%)
5. **Realistic**: Use realistic test data and scenarios

## Deterministic Testing

To keep results reproducible, all tests start with a fixed random seed. The `tools/run_pytest.py` helper sets `PYTHONHASHSEED=0` before invoking pytest to ensure consistent hash randomization. An autouse fixture in `tests/conftest.py` then seeds Python's `random` module and NumPy and calls `torch.manual_seed(0)` when PyTorch is available. Tests should avoid introducing additional sources of nondeterminism.

When a `-k` expression is provided without explicit targets, `tools/run_pytest.py` automatically limits collection to test files whose names contain the specified keywords. This prevents unrelated tests from being imported and keeps smoke runs deterministic even in environments missing optional dependencies.

Explicit test paths can be supplied either positionally or via `--files`:

```bash
python tools/run_pytest.py --files tests/test_utils_timing.py tests/test_trading_config_aliases.py
```

## Test Structure

### Directory Organization

```
tests/
├── __init__.py
├── conftest.py                 # Pytest configuration and fixtures
├── root.pth                    # Python path configuration
├── unit/                       # Unit tests
│   ├── test_bot_engine.py
│   ├── test_signals.py
│   ├── test_risk_engine.py
│   ├── test_data_fetcher.py
│   └── test_trade_execution.py
├── integration/                # Integration tests
│   ├── test_alpaca_integration.py
│   ├── test_data_pipeline.py
│   └── test_trading_workflow.py
├── performance/                # Performance tests
│   ├── test_indicator_speed.py
│   └── test_memory_usage.py
├── fixtures/                   # Test data and fixtures
│   ├── sample_data.csv
│   ├── test_config.json
│   └── mock_responses.json
└── utils/                      # Testing utilities
    ├── test_helpers.py
    └── mock_factories.py
```

### Test Categories and Markers

```python
# pytest.ini markers configuration
[pytest]
markers =
    unit: Unit tests (fast, isolated)
    integration: Integration tests (slower, external dependencies)
    slow: Tests that take >10 seconds
    smoke: Basic functionality tests
    performance: Performance and benchmark tests
    security: Security-related tests
    flaky: Tests that may be unreliable (should be fixed)
```

### Optional Test Groups

Some tests depend on optional third-party libraries. These tests use
`from tests.optdeps import require` to call `pytest.importorskip` with a
helpful installation hint. When the dependency is missing the test is
skipped.

| Group | Dependencies | Example tests |
|-------|--------------|---------------|
| Indicators | `pandas`, `ta`, `talib` | `tests/test_indicators.py` |
| Meta learning | `numpy`, `torch`, `sklearn` | `tests/test_meta_learning.py`, `tests/slow/test_meta_learning_heavy.py` |
| Reinforcement learning | `stable_baselines3`, `gymnasium`, `torch` | `tests/test_rl_import_performance.py` |
| Alpaca SDK | `alpaca_trade_api`, `alpaca_api` | `tests/unit/test_alpaca_api.py` |
| Retry utilities | optional `tenacity` via `ai_trading.utils.retry` | `tests/test_tenacity_import.py` |
| Calendars | `pandas_market_calendars` | `tests/test_market_calendar_wrapper.py` |

## Unit Testing

### Core Trading Logic Tests

```python
# tests/unit/test_bot_engine.py
import pytest
import pandas as pd
import numpy as np
from datetime import datetime, timezone
from unittest.mock import Mock, patch, MagicMock

from bot_engine import BotState, pre_trade_health_check, run_all_trades_worker
from ai_trading.risk.engine import calculate_position_size


class TestBotState:
    """Test suite for BotState class."""
    
    def test_bot_state_initialization(self):
        """Test BotState initializes with correct defaults."""
        state = BotState()
        
        assert state.loss_streak == 0
        assert state.streak_halt_until is None
        assert state.running is False
        assert state.current_regime == "sideways"
        assert isinstance(state.rolling_losses, list)
        assert len(state.rolling_losses) == 0
        assert isinstance(state.position_cache, dict)
        assert len(state.position_cache) == 0
    
    def test_bot_state_position_tracking(self):
        """Test position tracking functionality."""
        state = BotState()
        
        # Add positions
        state.position_cache['AAPL'] = 100
        state.position_cache['SPY'] = 50
        state.long_positions.add('AAPL')
        state.long_positions.add('SPY')
        
        assert len(state.position_cache) == 2
        assert 'AAPL' in state.long_positions
        assert 'SPY' in state.long_positions
        assert 'MSFT' not in state.long_positions
    
    def test_bot_state_risk_tracking(self):
        """Test risk management state tracking."""
        state = BotState()
        
        # Test drawdown tracking
        state.last_drawdown = -0.05
        assert state.last_drawdown == -0.05
        
        # Test loss streak
        state.loss_streak = 3
        assert state.loss_streak == 3
        
        # Test rolling losses
        state.rolling_losses = [-0.02, -0.01, 0.03, -0.01]
        assert len(state.rolling_losses) == 4
        assert sum(state.rolling_losses) == -0.01


class TestPreTradeHealthCheck:
    """Test suite for pre-trade health check functionality."""
    
    @pytest.fixture
    def mock_bot_context(self):
        """Create mock bot context for testing."""
        ctx = Mock()
        ctx.api = Mock()
        ctx.risk_engine = Mock()
        return ctx
    
    @pytest.fixture
    def sample_symbols(self):
        """Sample trading symbols for testing."""
        return ['AAPL', 'SPY', 'MSFT']
    
    def test_health_check_with_valid_data(self, mock_bot_context, sample_symbols):
        """Test health check with valid market data."""
        # Mock successful data fetching
        with patch('bot_engine.get_historical_data') as mock_fetch:
            mock_fetch.return_value = pd.DataFrame({
                'close': np.random.randn(50) + 100,
                'volume': np.random.randint(1000, 10000, 50)
            }, index=pd.date_range('2024-01-01', periods=50))
            
            result = pre_trade_health_check(mock_bot_context, sample_symbols, min_rows=30)
            
            assert isinstance(result, dict)
            assert result['checked'] == len(sample_symbols)
            assert len(result['failures']) == 0
    
    def test_health_check_with_insufficient_data(self, mock_bot_context, sample_symbols):
        """Test health check with insufficient market data."""
        with patch('bot_engine.get_historical_data') as mock_fetch:
            # Return insufficient data (only 10 rows)
            mock_fetch.return_value = pd.DataFrame({
                'close': np.random.randn(10) + 100,
                'volume': np.random.randint(1000, 10000, 10)
            }, index=pd.date_range('2024-01-01', periods=10))
            
            result = pre_trade_health_check(mock_bot_context, sample_symbols, min_rows=30)
            
            assert isinstance(result, dict)
            assert len(result['failures']) > 0
            assert any('insufficient data' in failure.lower() for failure in result['failures'])
    
    def test_health_check_with_api_failure(self, mock_bot_context, sample_symbols):
        """Test health check when API calls fail."""
        with patch('bot_engine.get_historical_data') as mock_fetch:
            mock_fetch.side_effect = ConnectionError("API unavailable")
            
            result = pre_trade_health_check(mock_bot_context, sample_symbols)
            
            assert isinstance(result, dict)
            assert len(result['failures']) > 0


class TestSignalGeneration:
    """Test suite for trading signal generation."""
    
    @pytest.fixture
    def sample_market_data(self):
        """Generate realistic market data for testing."""
        dates = pd.date_range('2024-01-01', periods=100, freq='1H')
        np.random.seed(42)  # For reproducible tests
        
        prices = 100 + np.random.randn(100).cumsum() * 0.5
        volume = np.random.randint(1000, 10000, 100)
        
        return pd.DataFrame({
            'open': prices + np.random.randn(100) * 0.1,
            'high': prices + np.abs(np.random.randn(100)) * 0.2,
            'low': prices - np.abs(np.random.randn(100)) * 0.2,
            'close': prices,
            'volume': volume
        }, index=dates)
    
    def test_signal_generation_basic(self, sample_market_data):
        """Test basic signal generation functionality."""
        from signals import generate_signal
        
        # Add a simple momentum indicator
        sample_market_data['momentum'] = sample_market_data['close'].pct_change(5)
        
        signals = generate_signal(sample_market_data, 'momentum')
        
        assert isinstance(signals, pd.Series)
        assert len(signals) == len(sample_market_data)
        assert signals.dtype == int
        assert set(signals.unique()).issubset({-1, 0, 1})
    
    def test_signal_generation_with_nan_values(self, sample_market_data):
        """Test signal generation handles NaN values correctly."""
        from signals import generate_signal
        
        # Add momentum with NaN values
        sample_market_data['momentum'] = sample_market_data['close'].pct_change(5)
        sample_market_data.loc[sample_market_data.index[10:15], 'momentum'] = np.nan
        
        signals = generate_signal(sample_market_data, 'momentum')
        
        # NaN values should become neutral signals (0)
        nan_indices = sample_market_data.index[10:15]
        assert all(signals.loc[nan_indices] == 0)
    
    def test_ensemble_signal_generation(self, sample_market_data):
        """Test ensemble signal generation with multiple indicators."""
        from signals import generate_ensemble_signal
        
        # This would test the ensemble method if implemented
        # For now, we'll test that it doesn't crash
        try:
            ensemble_signal = generate_ensemble_signal(sample_market_data)
            assert ensemble_signal is not None
        except NotImplementedError:
            pytest.skip("Ensemble signal generation not implemented")


class TestRiskManagement:
    """Test suite for risk management functionality."""
    
    def test_position_size_calculation_basic(self):
        """Test basic position size calculation."""
        from ai_trading.risk.engine import calculate_position_size
        
        # Test simple position sizing
        position_size = calculate_position_size(10000, 150.0)  # $10k cash, $150/share
        
        assert isinstance(position_size, int)
        assert position_size >= 0
        assert position_size <= 10000 // 150  # Can't buy more than affordable
    
    def test_position_size_with_zero_cash(self):
        """Test position sizing with zero available cash."""
        from ai_trading.risk.engine import calculate_position_size
        
        position_size = calculate_position_size(0, 150.0)
        assert position_size == 0
    
    def test_position_size_with_negative_inputs(self):
        """Test position sizing with invalid inputs."""
        from ai_trading.risk.engine import calculate_position_size
        
        # Negative cash should return 0
        position_size = calculate_position_size(-1000, 150.0)
        assert position_size == 0
        
        # Negative price should return 0
        position_size = calculate_position_size(10000, -150.0)
        assert position_size == 0
    
    def test_drawdown_limit_checking(self):
        """Test maximum drawdown limit checking."""
        from ai_trading.risk.engine import check_max_drawdown
        
        # Normal case - within limits
        state = {'current_drawdown': 0.03, 'max_drawdown': 0.05}
        assert not check_max_drawdown(state)
        
        # Exceeds limits
        state = {'current_drawdown': 0.08, 'max_drawdown': 0.05}
        assert check_max_drawdown(state)
        
        # Missing data - should return False
        state = {}
        assert not check_max_drawdown(state)


class TestDataFetching:
    """Test suite for data fetching functionality."""
    
    def test_data_fetching_with_valid_parameters(self):
        """Test data fetching with valid parameters."""
        from ai_trading import data_fetcher
        
        with patch('data_fetcher._fetch_bars') as mock_fetch:
            # Mock successful data fetch
            mock_data = pd.DataFrame({
                'open': [100, 101, 102],
                'high': [102, 103, 104],
                'low': [99, 100, 101],
                'close': [101, 102, 103],
                'volume': [1000, 1100, 1200]
            }, index=pd.date_range('2024-01-01', periods=3))
            
            mock_fetch.return_value = mock_data
            
            result = get_historical_data('AAPL', '2024-01-01', '2024-01-03', '1DAY')
            
            assert isinstance(result, pd.DataFrame)
            assert not result.empty
            assert 'close' in result.columns
            assert 'volume' in result.columns
    
    def test_data_fetching_with_invalid_dates(self):
        """Test data fetching with invalid date parameters."""
        from ai_trading import data_fetcher
        
        # Test with None dates
        with pytest.raises(ValueError):
            get_historical_data('AAPL', None, '2024-01-03', '1DAY')
        
        with pytest.raises(ValueError):
            get_historical_data('AAPL', '2024-01-01', None, '1DAY')
    
    def test_data_fetching_with_connection_error(self):
        """Test data fetching when connection fails."""
        from ai_trading import data_fetcher
        
        with patch('data_fetcher._fetch_bars') as mock_fetch:
            mock_fetch.side_effect = ConnectionError("Network error")
            
            # Should handle error gracefully
            result = get_historical_data('AAPL', '2024-01-01', '2024-01-03', '1DAY')
            # Depending on implementation, might return empty DataFrame or raise exception
            assert result is not None
```

## Integration Testing

### API Integration Tests

```python
# tests/integration/test_alpaca_integration.py
import pytest
import os
from unittest.mock import patch
import alpaca_trade_api as tradeapi

from alpaca_api import AlpacaAPI
from ai_trading.execution.engine import ExecutionEngine


class TestAlpacaIntegration:
    """Integration tests for Alpaca API functionality."""
    
    @pytest.fixture
    def api_client(self):
        """Create Alpaca API client for testing."""
        # Use paper trading environment for tests
        return tradeapi.REST(
            os.getenv('ALPACA_API_KEY'),
            os.getenv('ALPACA_SECRET_KEY'),
            'https://paper-api.alpaca.markets'
        )
    
    @pytest.mark.integration
    def test_account_connection(self, api_client):
        """Test basic account connectivity."""
        if not os.getenv('ALPACA_API_KEY'):
            pytest.skip("ALPACA_API_KEY not set")
        
        account = api_client.get_account()
        
        assert account is not None
        assert hasattr(account, 'id')
        assert hasattr(account, 'buying_power')
        assert float(account.buying_power) >= 0
    
    @pytest.mark.integration
    def test_market_data_fetching(self, api_client):
        """Test market data retrieval."""
        if not os.getenv('ALPACA_API_KEY'):
            pytest.skip("ALPACA_API_KEY not set")
        
        # Test getting recent bars for SPY
        bars = api_client.get_bars(
            'SPY',
            timeframe='1Day',
            limit=5
        )
        
        assert bars is not None
        assert len(bars) > 0
        
        # Check that bars have required fields
        for bar in bars:
            assert hasattr(bar, 'c')  # close
            assert hasattr(bar, 'v')  # volume
            assert bar.c > 0
            assert bar.v > 0
    
    @pytest.mark.integration
    def test_order_submission_dry_run(self, api_client):
        """Test order submission in dry run mode."""
        if not os.getenv('ALPACA_API_KEY'):
            pytest.skip("ALPACA_API_KEY not set")
        
<<<<<<< HEAD
        executor = OrderExecutor()

=======
        executor = ExecutionEngine()
        
>>>>>>> 02a556f0
        # Use a very small quantity for testing
        with patch.dict(os.environ, {'DRY_RUN': 'true'}):
            from ai_trading.core.enums import OrderSide
            result = executor.execute_order('SPY', OrderSide.BUY, 1)
            
            # In dry run mode, should return mock order
            assert result is not None


class TestDataPipeline:
    """Integration tests for data pipeline functionality."""
    
    @pytest.mark.integration
    def test_end_to_end_data_flow(self):
        """Test complete data flow from fetch to signals."""
        from ai_trading import data_fetcher
        from signals import generate_signal
        from indicators import calculate_indicators
        
        # Fetch real data
        data = get_historical_data('SPY', '2024-01-01', '2024-01-31', '1DAY')
        
        if data.empty:
            pytest.skip("No market data available")
        
        # Calculate indicators
        data_with_indicators = calculate_indicators(data)
        
        assert not data_with_indicators.empty
        assert len(data_with_indicators.columns) > len(data.columns)
        
        # Generate signals
        if 'momentum' in data_with_indicators.columns:
            signals = generate_signal(data_with_indicators, 'momentum')
            assert isinstance(signals, pd.Series)
            assert len(signals) == len(data_with_indicators)
    
    @pytest.mark.integration
    def test_multi_symbol_data_processing(self):
        """Test processing multiple symbols simultaneously."""
        from ai_trading import data_fetcher
        
        symbols = ['SPY', 'QQQ', 'IWM']
        
        # This would test async data fetching
        try:
            data_dict = fetch_daily_data_async(symbols, '2024-01-01', '2024-01-31')
            
            assert isinstance(data_dict, dict)
            assert len(data_dict) <= len(symbols)  # Some might fail
            
            # Check that returned data is valid
            for symbol, data in data_dict.items():
                if data is not None:
                    assert isinstance(data, pd.DataFrame)
                    assert not data.empty
                    
        except NotImplementedError:
            pytest.skip("Async data fetching not implemented")


class TestTradingWorkflow:
    """Integration tests for complete trading workflows."""
    
    @pytest.mark.integration
    @patch.dict(os.environ, {'DRY_RUN': 'true', 'BOT_MODE': 'testing'})
    def test_complete_trading_cycle(self):
        """Test a complete trading cycle in dry run mode."""
        from bot_engine import BotState, run_all_trades_worker
        
        # Initialize bot state
        state = BotState()
        state.running = False  # Ensure not already running
        
        # Mock model
        mock_model = Mock()
        
        # Run trading cycle
        try:
            run_all_trades_worker(state, mock_model)
            
            # Check that state was updated
            assert state.last_run_at is not None
            assert state.last_loop_duration >= 0
            
        except Exception as e:
            # Log the error but don't fail the test if it's due to missing data
            if "market" in str(e).lower() or "data" in str(e).lower():
                pytest.skip(f"Trading cycle skipped due to market/data issues: {e}")
            else:
                raise
```

## Performance Testing

### Performance Benchmarks

```python
# tests/performance/test_performance_benchmarks.py
import pytest
import time
import numpy as np
import pandas as pd
from memory_profiler import memory_usage

from indicators import calculate_rsi, calculate_macd
from signals import generate_signal


class TestPerformanceBenchmarks:
    """Performance benchmarks for critical components."""
    
    @pytest.fixture
    def large_dataset(self):
        """Generate large dataset for performance testing."""
        np.random.seed(42)
        dates = pd.date_range('2020-01-01', periods=10000, freq='1H')
        
        prices = 100 + np.random.randn(10000).cumsum() * 0.1
        volume = np.random.randint(1000, 100000, 10000)
        
        return pd.DataFrame({
            'open': prices + np.random.randn(10000) * 0.05,
            'high': prices + np.abs(np.random.randn(10000)) * 0.1,
            'low': prices - np.abs(np.random.randn(10000)) * 0.1,
            'close': prices,
            'volume': volume
        }, index=dates)
    
    @pytest.mark.performance
    def test_indicator_calculation_speed(self, large_dataset):
        """Benchmark technical indicator calculation speed."""
        
        # Benchmark RSI calculation
        start_time = time.perf_counter()
        rsi = calculate_rsi(large_dataset['close'])
        rsi_time = time.perf_counter() - start_time
        
        # Benchmark MACD calculation
        start_time = time.perf_counter()
        macd_data = calculate_macd(large_dataset['close'])
        macd_time = time.perf_counter() - start_time
        
        # Performance assertions (adjust thresholds as needed)
        assert rsi_time < 1.0, f"RSI calculation too slow: {rsi_time:.3f}s"
        assert macd_time < 1.0, f"MACD calculation too slow: {macd_time:.3f}s"
        
        print(f"RSI calculation: {rsi_time:.3f}s for {len(large_dataset)} bars")
        print(f"MACD calculation: {macd_time:.3f}s for {len(large_dataset)} bars")
    
    @pytest.mark.performance
    def test_signal_generation_speed(self, large_dataset):
        """Benchmark signal generation speed."""
        
        # Add momentum indicator
        large_dataset['momentum'] = large_dataset['close'].pct_change(10)
        
        start_time = time.perf_counter()
        signals = generate_signal(large_dataset, 'momentum')
        signal_time = time.perf_counter() - start_time
        
        assert signal_time < 0.5, f"Signal generation too slow: {signal_time:.3f}s"
        assert len(signals) == len(large_dataset)
        
        print(f"Signal generation: {signal_time:.3f}s for {len(large_dataset)} bars")
    
    @pytest.mark.performance
    def test_memory_usage(self, large_dataset):
        """Test memory usage during typical operations."""
        
        def memory_intensive_operation():
            # Simulate memory-intensive indicator calculations
            data = large_dataset.copy()
            
            data['sma_20'] = data['close'].rolling(20).mean()
            data['sma_50'] = data['close'].rolling(50).mean()
            data['rsi'] = calculate_rsi(data['close'])
            
            return data
        
        # Measure memory usage
        mem_usage = memory_usage(memory_intensive_operation, interval=0.1)
        peak_memory = max(mem_usage)
        baseline_memory = min(mem_usage)
        memory_increase = peak_memory - baseline_memory
        
        # Memory usage should be reasonable (adjust threshold as needed)
        assert memory_increase < 500, f"Memory usage too high: {memory_increase:.1f}MB"
        
        print(f"Peak memory usage: {peak_memory:.1f}MB")
        print(f"Memory increase: {memory_increase:.1f}MB")
    
    @pytest.mark.performance
    def test_parallel_processing_speedup(self):
        """Test parallel processing performance improvements."""
        from concurrent.futures import ThreadPoolExecutor
        import time
        
        def calculate_indicators_serial(symbols_data):
            """Serial indicator calculation."""
            results = {}
            for symbol, data in symbols_data.items():
                # Simulate indicator calculation
                time.sleep(0.1)  # Simulate computation time
                results[symbol] = data.copy()
                results[symbol]['sma'] = data['close'].rolling(20).mean()
            return results
        
        def calculate_indicators_parallel(symbols_data):
            """Parallel indicator calculation."""
            def process_symbol(item):
                symbol, data = item
                time.sleep(0.1)  # Simulate computation time
                result = data.copy()
                result['sma'] = data['close'].rolling(20).mean()
                return symbol, result
            
            with ThreadPoolExecutor(max_workers=4) as executor:
                futures = {executor.submit(process_symbol, item): item[0] 
                          for item in symbols_data.items()}
                
                results = {}
                for future in futures:
                    symbol, result = future.result()
                    results[symbol] = result
                
                return results
        
        # Create test data for multiple symbols
        test_data = {}
        for symbol in ['AAPL', 'SPY', 'MSFT', 'GOOGL']:
            test_data[symbol] = pd.DataFrame({
                'close': np.random.randn(100) + 100
            })
        
        # Benchmark serial processing
        start_time = time.perf_counter()
        serial_results = calculate_indicators_serial(test_data)
        serial_time = time.perf_counter() - start_time
        
        # Benchmark parallel processing
        start_time = time.perf_counter()
        parallel_results = calculate_indicators_parallel(test_data)
        parallel_time = time.perf_counter() - start_time
        
        # Parallel should be faster
        speedup = serial_time / parallel_time
        assert speedup > 1.5, f"Insufficient speedup: {speedup:.2f}x"
        
        print(f"Serial time: {serial_time:.3f}s")
        print(f"Parallel time: {parallel_time:.3f}s")
        print(f"Speedup: {speedup:.2f}x")
```

## Mock Testing

### Comprehensive Mocking Strategy

```python
# tests/utils/mock_factories.py
from unittest.mock import Mock, MagicMock
import pandas as pd
import numpy as np
from datetime import UTC, datetime, timedelta


class MockDataFactory:
    """Factory for creating mock market data and API responses."""
    
    @staticmethod
    def create_market_data(symbol='AAPL', periods=100, start_date='2024-01-01'):
        """Create realistic mock market data."""
        dates = pd.date_range(start_date, periods=periods, freq='1H')
        np.random.seed(hash(symbol) % 2**32)  # Consistent but different per symbol
        
        prices = 100 + np.random.randn(periods).cumsum() * 0.1
        
        return pd.DataFrame({
            'open': prices + np.random.randn(periods) * 0.05,
            'high': prices + np.abs(np.random.randn(periods)) * 0.1,
            'low': prices - np.abs(np.random.randn(periods)) * 0.1,
            'close': prices,
            'volume': np.random.randint(10000, 1000000, periods)
        }, index=dates)
    
    @staticmethod
    def create_alpaca_account_mock():
        """Create mock Alpaca account object."""
        account = Mock()
        account.id = 'test-account-123'
        account.buying_power = '50000.00'
        account.cash = '25000.00'
        account.portfolio_value = '75000.00'
        account.status = 'ACTIVE'
        account.trading_blocked = False
        return account
    
    @staticmethod
    def create_alpaca_order_mock(symbol='AAPL', qty=100, side='buy', status='filled'):
        """Create mock Alpaca order object."""
        order = Mock()
        order.id = f'order-{symbol}-{int(datetime.now(UTC).timestamp())}'
        order.symbol = symbol
        order.qty = str(qty)
        order.side = side
        order.status = status
        order.filled_qty = str(qty) if status == 'filled' else '0'
        order.filled_avg_price = '150.25' if status == 'filled' else None
        order.created_at = datetime.now(UTC).isoformat()
        return order
    
    @staticmethod
    def create_market_data_response(symbol='AAPL', error=False):
        """Create mock API response for market data."""
        if error:
            response = Mock()
            response.status_code = 500
            response.json.side_effect = Exception("API Error")
            return response
        
        data = MockDataFactory.create_market_data(symbol, periods=30)
        
        response = Mock()
        response.status_code = 200
        response.json.return_value = {
            'symbol': symbol,
            'bars': data.to_dict('records')
        }
        return response


class MockAPIClients:
    """Mock API clients for testing."""
    
    @staticmethod
    def create_alpaca_client_mock(account_balance=50000, positions=None):
        """Create comprehensive Alpaca API client mock."""
        client = Mock()
        
        # Mock account
        client.get_account.return_value = MockDataFactory.create_alpaca_account_mock()
        client.get_account.return_value.buying_power = str(account_balance)
        
        # Mock positions
        if positions is None:
            positions = []
        
        position_mocks = []
        for pos in positions:
            pos_mock = Mock()
            pos_mock.symbol = pos['symbol']
            pos_mock.qty = str(pos['qty'])
            pos_mock.side = pos.get('side', 'long')
            pos_mock.market_value = str(pos.get('market_value', pos['qty'] * 150))
            position_mocks.append(pos_mock)
        
        client.list_positions.return_value = position_mocks
        
        # Mock order submission
        def mock_submit_order(**kwargs):
            return MockDataFactory.create_alpaca_order_mock(
                symbol=kwargs.get('symbol', 'AAPL'),
                qty=kwargs.get('qty', 100),
                side=kwargs.get('side', 'buy')
            )
        
        client.submit_order = Mock(side_effect=mock_submit_order)
        
        return client
    
    @staticmethod
    def create_data_client_mock():
        """Create mock data client."""
        client = Mock()
        
        def mock_get_bars(symbol, **kwargs):
            return MockDataFactory.create_market_data(symbol)
        
        client.get_bars = Mock(side_effect=mock_get_bars)
        return client


# tests/utils/test_helpers.py
import pytest
import pandas as pd
from contextlib import contextmanager
from unittest.mock import patch
import tempfile
import os


class TestHelpers:
    """Utility functions for testing."""
    
    @staticmethod
    @contextmanager
    def temp_env_vars(**kwargs):
        """Context manager for temporarily setting environment variables."""
        old_values = {}
        
        for key, value in kwargs.items():
            old_values[key] = os.environ.get(key)
            if value is None:
                os.environ.pop(key, None)
            else:
                os.environ[key] = str(value)
        
        try:
            yield
        finally:
            for key, old_value in old_values.items():
                if old_value is None:
                    os.environ.pop(key, None)
                else:
                    os.environ[key] = old_value
    
    @staticmethod
    @contextmanager
    def temp_config_file(config_data):
        """Create temporary configuration file."""
        with tempfile.NamedTemporaryFile(mode='w', suffix='.json', delete=False) as f:
            import json
            json.dump(config_data, f)
            temp_path = f.name
        
        try:
            yield temp_path
        finally:
            os.unlink(temp_path)
    
    @staticmethod
    def assert_dataframe_structure(df, expected_columns=None, min_rows=1):
        """Assert DataFrame has expected structure."""
        assert isinstance(df, pd.DataFrame), "Expected pandas DataFrame"
        assert not df.empty, "DataFrame should not be empty"
        assert len(df) >= min_rows, f"Expected at least {min_rows} rows"
        
        if expected_columns:
            missing_cols = set(expected_columns) - set(df.columns)
            assert not missing_cols, f"Missing columns: {missing_cols}"
    
    @staticmethod
    def assert_numeric_range(value, min_val=None, max_val=None):
        """Assert numeric value is within expected range."""
        assert isinstance(value, (int, float)), f"Expected numeric value, got {type(value)}"
        
        if min_val is not None:
            assert value >= min_val, f"Value {value} below minimum {min_val}"
        
        if max_val is not None:
            assert value <= max_val, f"Value {value} above maximum {max_val}"
    
    @staticmethod
    def create_test_portfolio_state(symbols=None, cash=50000):
        """Create test portfolio state for testing."""
        if symbols is None:
            symbols = {'AAPL': 100, 'SPY': 50}
        
        from bot_engine import BotState
        
        state = BotState()
        state.position_cache = symbols.copy()
        
        for symbol in symbols:
            if symbols[symbol] > 0:
                state.long_positions.add(symbol)
            elif symbols[symbol] < 0:
                state.short_positions.add(symbol)
        
        return state
```

## Test Data Management

### Fixture Management

```python
# tests/conftest.py
import pytest
import pandas as pd
import numpy as np
from unittest.mock import Mock, patch
import os
from datetime import datetime, timedelta

from tests.utils.mock_factories import MockDataFactory, MockAPIClients
from tests.utils.test_helpers import TestHelpers


@pytest.fixture(scope="session")
def test_config():
    """Global test configuration."""
    return {
        'test_symbols': ['AAPL', 'SPY', 'MSFT', 'GOOGL'],
        'test_date_range': ('2024-01-01', '2024-01-31'),
        'test_account_balance': 50000,
        'test_position_size': 100
    }


@pytest.fixture
def sample_market_data():
    """Standard market data for testing."""
    return MockDataFactory.create_market_data('AAPL', periods=100)


@pytest.fixture
def multi_symbol_data(test_config):
    """Market data for multiple symbols."""
    data = {}
    for symbol in test_config['test_symbols']:
        data[symbol] = MockDataFactory.create_market_data(symbol, periods=50)
    return data


@pytest.fixture
def mock_alpaca_client():
    """Mock Alpaca API client."""
    return MockAPIClients.create_alpaca_client_mock()


@pytest.fixture
def mock_bot_state():
    """Mock bot state for testing."""
    return TestHelpers.create_test_portfolio_state()


@pytest.fixture(autouse=True)
def setup_test_environment():
    """Setup test environment variables."""
    test_env = {
        'DRY_RUN': 'true',
        'BOT_MODE': 'testing',
        'LOG_LEVEL': 'ERROR',  # Reduce log noise in tests
        'ALPACA_BASE_URL': 'https://paper-api.alpaca.markets'
    }
    
    with TestHelpers.temp_env_vars(**test_env):
        yield


@pytest.fixture
def isolated_test_data():
    """Create isolated test data directory."""
    import tempfile
    import shutil
    
    temp_dir = tempfile.mkdtemp(prefix='trading_bot_test_')
    
    yield temp_dir
    
    # Cleanup
    shutil.rmtree(temp_dir, ignore_errors=True)


# Performance test fixtures
@pytest.fixture(scope="session")
def large_market_dataset():
    """Large dataset for performance testing."""
    return MockDataFactory.create_market_data('SPY', periods=10000)


@pytest.fixture
def performance_benchmarks():
    """Performance benchmark targets."""
    return {
        'indicator_calculation_max_time': 1.0,  # seconds
        'signal_generation_max_time': 0.5,     # seconds
        'max_memory_increase': 500,             # MB
        'min_parallel_speedup': 1.5            # times
    }
```

## Continuous Integration

### GitHub Actions Configuration

```yaml
# .github/workflows/testing.yml
name: Comprehensive Testing

on:
  push:
    branches: [ main, develop ]
  pull_request:
    branches: [ main ]

jobs:
  unit-tests:
    runs-on: ubuntu-latest
    strategy:
      matrix:
        python-version: [3.12.3]
    
    steps:
    - uses: actions/checkout@v3
    
    - name: Set up Python ${{ matrix.python-version }}
      uses: actions/setup-python@v4
      with:
        python-version: ${{ matrix.python-version }}
    
    - name: Install dependencies
      run: |
        python -m pip install --upgrade pip
        python -m pip install -U pip
        pip install -e .
        pip install -r requirements-dev.txt
    
    - name: Run unit tests
      run: |
        pytest tests/unit/ -v --cov=ai_trading --cov-report=xml --cov-report=html
    
    - name: Upload coverage to Codecov
      uses: codecov/codecov-action@v3
      with:
        file: ./coverage.xml
        flags: unittests
        name: codecov-umbrella
  
  integration-tests:
    runs-on: ubuntu-latest
    needs: unit-tests
    
    steps:
    - uses: actions/checkout@v3
    
    - name: Set up Python 3.12.3
      uses: actions/setup-python@v4
      with:
        python-version: 3.12.3
    
    - name: Install dependencies
      run: |
        python -m pip install --upgrade pip
        python -m pip install -U pip
        pip install -e .
        pip install -r requirements-dev.txt
    
    - name: Run integration tests
      run: |
        pytest tests/integration/ -v -m "not slow"
      env:
        ALPACA_API_KEY: ${{ secrets.ALPACA_TEST_API_KEY }}
        ALPACA_SECRET_KEY: ${{ secrets.ALPACA_TEST_SECRET_KEY }}
  
  performance-tests:
    runs-on: ubuntu-latest
    needs: unit-tests
    
    steps:
    - uses: actions/checkout@v3
    
    - name: Set up Python 3.12.3
      uses: actions/setup-python@v4
      with:
        python-version: 3.12.3
    
    - name: Install dependencies
      run: |
        python -m pip install --upgrade pip
        python -m pip install -U pip
        pip install -e .
        pip install -r requirements-dev.txt
        pip install memory-profiler
    
    - name: Run performance tests
      run: |
        pytest tests/performance/ -v --benchmark-only
    
    - name: Upload performance results
      uses: actions/upload-artifact@v3
      with:
        name: performance-results
        path: benchmark-results/
```

## Testing Best Practices

### Code Quality Guidelines

1. **Test Naming**: Use descriptive test names that explain what is being tested
2. **Test Structure**: Follow Arrange-Act-Assert pattern
3. **Test Independence**: Each test should be independent and not rely on others
4. **Mock External Dependencies**: Mock all external APIs and services
5. **Test Edge Cases**: Include tests for boundary conditions and error scenarios

### Coverage Requirements

- **Minimum Coverage**: 80% overall code coverage
- **Critical Functions**: 95% coverage for trading logic, risk management
- **New Code**: 100% coverage for all new functions
- **Integration Points**: Full coverage of API integrations

### Performance Standards

- **Unit Tests**: Complete in <5 seconds
- **Integration Tests**: Complete in <30 seconds
- **Performance Tests**: Establish baseline and detect regressions
- **Memory Tests**: Monitor memory usage and prevent leaks

This comprehensive testing framework ensures the AI Trading Bot maintains high quality, reliability, and performance across all components and use cases.<|MERGE_RESOLUTION|>--- conflicted
+++ resolved
@@ -480,13 +480,8 @@
         if not os.getenv('ALPACA_API_KEY'):
             pytest.skip("ALPACA_API_KEY not set")
         
-<<<<<<< HEAD
         executor = OrderExecutor()
 
-=======
-        executor = ExecutionEngine()
-        
->>>>>>> 02a556f0
         # Use a very small quantity for testing
         with patch.dict(os.environ, {'DRY_RUN': 'true'}):
             from ai_trading.core.enums import OrderSide
