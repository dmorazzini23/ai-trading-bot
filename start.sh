#!/usr/bin/env bash
set -euo pipefail

echo "🔁 Starting AI Trading Bot..."

cd /home/aiuser/ai-trading-bot

# Load environment variables from .env if present
if [ -f .env ]; then
  set +u
  set -a
  source .env
  set +a
  set -u
fi

# Provide a default port if FLASK_PORT is not set
export FLASK_PORT=${FLASK_PORT:-9000}

# Validate env (optional, your script)
echo "🔍 Validating environment variables..."
python validate_env.py

# Activate virtualenv
if [ ! -d venv ]; then
  echo "🛠 Creating virtualenv and installing dependencies..."
  python3.12 -m venv venv
  source venv/bin/activate
  pip install --upgrade pip setuptools wheel
  pip install -r requirements.txt
else
  source venv/bin/activate
fi

<<<<<<< HEAD
# Kill any process using the Flask port before launching Gunicorn
if lsof -ti tcp:"${FLASK_PORT:-9000}" >/dev/null; then
  echo "🔪 Port ${FLASK_PORT:-9000} in use, terminating existing processes..."
  lsof -ti tcp:"${FLASK_PORT:-9000}" | xargs -r kill -TERM || true
  sleep 2
  lsof -ti tcp:"${FLASK_PORT:-9000}" | xargs -r kill -KILL 2>/dev/null || true
fi

echo "🌐 Launching Gunicorn server..."

exec gunicorn -w 4 -b 0.0.0.0:${FLASK_PORT:-9000} \
  --access-logfile - \
  --error-logfile - \
  --capture-output \
  --enable-stdio-inheritance \
  server:app

# Run the trading bot as the main foreground process
exec ./venv/bin/python -u bot.py
=======
# Launch Gunicorn with explicit port variable
echo "🌐 Launching Gunicorn server on port $FLASK_PORT..."
exec ./venv/bin/gunicorn -w 4 -b 0.0.0.0:$FLASK_PORT \
  --access-logfile - --error-logfile - server:app
>>>>>>> 4afedbee
<|MERGE_RESOLUTION|>--- conflicted
+++ resolved
@@ -32,7 +32,6 @@
   source venv/bin/activate
 fi
 
-<<<<<<< HEAD
 # Kill any process using the Flask port before launching Gunicorn
 if lsof -ti tcp:"${FLASK_PORT:-9000}" >/dev/null; then
   echo "🔪 Port ${FLASK_PORT:-9000} in use, terminating existing processes..."
@@ -52,9 +51,8 @@
 
 # Run the trading bot as the main foreground process
 exec ./venv/bin/python -u bot.py
-=======
+
 # Launch Gunicorn with explicit port variable
 echo "🌐 Launching Gunicorn server on port $FLASK_PORT..."
 exec ./venv/bin/gunicorn -w 4 -b 0.0.0.0:$FLASK_PORT \
-  --access-logfile - --error-logfile - server:app
->>>>>>> 4afedbee
+  --access-logfile - --error-logfile - server:app