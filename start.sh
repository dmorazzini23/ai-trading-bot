#!/usr/bin/env bash
set -euo pipefail

echo "🔁 Starting AI Trading Bot..."

cd /home/aiuser/ai-trading-bot

# Load environment variables from .env if present
if [ -f .env ]; then
  set +u
  set -a
  source .env
  set +a
  set -u
fi

# Require WEBHOOK_SECRET environment variable
export WEBHOOK_SECRET=${WEBHOOK_SECRET:?ERROR: WEBHOOK_SECRET must be set in .env}

# Run environment validation script to catch missing vars early
echo "🔍 Validating environment variables..."
python3.12 validate_env.py

# Ensure Python 3.12 venv exists and activate it
if [ ! -d venv ]; then
  echo "🛠 Creating new virtualenv and installing dependencies..."
  python3.12 -m venv venv
  source venv/bin/activate
  pip install --upgrade pip setuptools wheel
  pip install -r requirements.txt
else
  source venv/bin/activate
fi

<<<<<<< HEAD
# Disable Gunicorn launch for now — comment out this entire block

# if [ -f server.py ]; then
#   echo "🌐 Launching Flask server..."
#   FLASK_PORT=${FLASK_PORT:-9000}
#
#   if lsof -ti tcp:"$FLASK_PORT" >/dev/null; then
#     echo "🔪 Port $FLASK_PORT in use, terminating existing processes..."
#     lsof -ti tcp:"$FLASK_PORT" | xargs -r kill -TERM || true
#     sleep 2
#     lsof -ti tcp:"$FLASK_PORT" | xargs -r kill -KILL 2>/dev/null || true
#   fi
#
#   gunicorn -w 4 -b 0.0.0.0:"$FLASK_PORT" \
#     --access-logfile - --error-logfile - server:app &
# else
#   echo "⚠️ server.py not found; skipping HTTP server"
# fi

# Run the trading bot as the main foreground process
exec ./venv/bin/python -u bot.py
=======
# Kill any process using the Flask port before launching Gunicorn
if lsof -ti tcp:"${FLASK_PORT:-9000}" >/dev/null; then
  echo "🔪 Port ${FLASK_PORT:-9000} in use, terminating existing processes..."
  lsof -ti tcp:"${FLASK_PORT:-9000}" | xargs -r kill -TERM || true
  sleep 2
  lsof -ti tcp:"${FLASK_PORT:-9000}" | xargs -r kill -KILL 2>/dev/null || true
fi

echo "🌐 Launching Gunicorn server..."

exec gunicorn -w 4 -b 0.0.0.0:${FLASK_PORT:-9000} \
  --access-logfile - \
  --error-logfile - \
  --capture-output \
  --enable-stdio-inheritance \
  server:app
>>>>>>> eea02387
<|MERGE_RESOLUTION|>--- conflicted
+++ resolved
@@ -32,29 +32,6 @@
   source venv/bin/activate
 fi
 
-<<<<<<< HEAD
-# Disable Gunicorn launch for now — comment out this entire block
-
-# if [ -f server.py ]; then
-#   echo "🌐 Launching Flask server..."
-#   FLASK_PORT=${FLASK_PORT:-9000}
-#
-#   if lsof -ti tcp:"$FLASK_PORT" >/dev/null; then
-#     echo "🔪 Port $FLASK_PORT in use, terminating existing processes..."
-#     lsof -ti tcp:"$FLASK_PORT" | xargs -r kill -TERM || true
-#     sleep 2
-#     lsof -ti tcp:"$FLASK_PORT" | xargs -r kill -KILL 2>/dev/null || true
-#   fi
-#
-#   gunicorn -w 4 -b 0.0.0.0:"$FLASK_PORT" \
-#     --access-logfile - --error-logfile - server:app &
-# else
-#   echo "⚠️ server.py not found; skipping HTTP server"
-# fi
-
-# Run the trading bot as the main foreground process
-exec ./venv/bin/python -u bot.py
-=======
 # Kill any process using the Flask port before launching Gunicorn
 if lsof -ti tcp:"${FLASK_PORT:-9000}" >/dev/null; then
   echo "🔪 Port ${FLASK_PORT:-9000} in use, terminating existing processes..."
@@ -71,4 +48,6 @@
   --capture-output \
   --enable-stdio-inheritance \
   server:app
->>>>>>> eea02387
+
+# Run the trading bot as the main foreground process
+exec ./venv/bin/python -u bot.py
